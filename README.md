--- conflicted
+++ resolved
@@ -61,27 +61,16 @@
 ```
 
 Pattern Subscribe:
-<<<<<<< HEAD
-    
+
 ```erl
-1> eredis_sub:psub_example(). 
+1> eredis_sub:psub_example().
 received {subscribed,<<"foo*">>,<0.33.0>}
 {<0.33.0>,<0.36.0>}
 2> eredis_sub:ppub_example().
 received {pmessage,<<"foo*">>,<<"foo123">>,<<"bar">>,<0.33.0>}
 ok
-3> 
-```
-=======
-
-    1> eredis_sub:psub_example().
-    received {subscribed,<<"foo*">>,<0.33.0>}
-    {<0.33.0>,<0.36.0>}
-    2> eredis_sub:ppub_example().
-    received {pmessage,<<"foo*">>,<<"foo123">>,<<"bar">>,<0.33.0>}
-    ok
-    3>
->>>>>>> 80c2ffd3
+3>
+```
 
 EUnit tests:
 
